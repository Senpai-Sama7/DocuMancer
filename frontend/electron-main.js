--- conflicted
+++ resolved
@@ -115,23 +115,15 @@
     if (!files || !files.length) return { results: [] }
     await ensureBackendReady()
 
-<<<<<<< HEAD
-=======
     const controller = new AbortController()
     const timer = setTimeout(() => controller.abort(), 10_000)
->>>>>>> b110d6dd
     const response = await fetch(`${BACKEND_URL}/convert`, {
       method: 'POST',
       headers: { 'Content-Type': 'application/json' },
       body: JSON.stringify({ files }),
-<<<<<<< HEAD
-      timeout: 10_000
-    })
-=======
       signal: controller.signal
     })
     clearTimeout(timer)
->>>>>>> b110d6dd
 
     if (!response.ok) {
       throw new Error(`Conversion failed with status ${response.status}`)
