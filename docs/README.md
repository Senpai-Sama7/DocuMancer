# Packaging & Distribution

DocuMancer uses [Electron Builder](https://www.electron.build/) to produce installers that include the Electron frontend and bundled Python backend.

## Install builder

```bash
npm install
<<<<<<< HEAD
```

Prepare the Python backend with the pinned dependency set:

```bash
./scripts/setup-backend.sh
=======
>>>>>>> b110d6dd
```

## package.json scripts

```json
{
  "name": "documancer",
  "version": "2.1.0",
  "description": "Advanced Document to AI-Optimized JSON Converter",
  "main": "frontend/electron-main.js",
  "scripts": {
    "start": "electron .",
    "dev": "ELECTRON_ENABLE_LOGGING=1 electron .",
    "pack": "electron-builder --config electron-builder.yml --dir",
    "dist": "electron-builder --config electron-builder.yml",
    "lint": "eslint frontend/*.js",
    "test:backend": "pytest"
  },
  "build": {
    "appId": "com.yourcompany.documancer",
    "productName": "DocuMancer",
    "files": [
      "frontend/**/*",
      "backend/**/*",
      "assets/**/*",
      "package.json"
    ],
    "win": {
      "target": ["nsis", "zip"],
      "artifactName": "DocuMancer-Setup-${version}.${ext}"
    },
    "nsis": {
      "oneClick": false,
      "perMachine": false,
      "allowToChangeInstallationDirectory": true
    },
    "mac": {
      "target": ["dmg", "zip"],
      "category": "public.app-category.productivity"
    },
    "dmg": {
      "background": "assets/dmg-background.png",
      "icon": "assets/app_icon.icns",
      "contents": [
        { "x": 410, "y": 150, "type": "link", "path": "/Applications" },
        { "x": 130, "y": 150, "type": "file" }
      ]
    },
    "linux": {
      "target": ["AppImage", "deb"],
      "category": "Utility"
    }
  }
}
```

## Build for all platforms

```bash
# produce unpacked directories:
npm run pack

# produce installers (.exe, .dmg, .AppImage, .deb):
npm run dist
```

After `npm run dist` you’ll find installers under `dist/` for Windows, macOS, and Linux targets.<|MERGE_RESOLUTION|>--- conflicted
+++ resolved
@@ -6,15 +6,6 @@
 
 ```bash
 npm install
-<<<<<<< HEAD
-```
-
-Prepare the Python backend with the pinned dependency set:
-
-```bash
-./scripts/setup-backend.sh
-=======
->>>>>>> b110d6dd
 ```
 
 ## package.json scripts
