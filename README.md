<p align="center">
  <img src="assets/logo.png" alt="DocuMancer" width="300"/>
</p>

---

# DocuMancer

---
A modern Electron application for document conversion and management, built with a hardened Python backend and Electron frontend.

## 🏗️ Project Structure

```
DocuMancer/
├── assets/                 # Static assets (icons, backgrounds)
├── backend/                # Python backend services
├── docs/                   # Documentation
├── frontend/               # Electron frontend application
├── scripts/                # Build and deployment scripts
├── shared/                 # Shared utilities and constants
├── tests/                  # Test files
├── electron-builder.yml    # Electron builder configuration
├── package.json            # Node.js dependencies and scripts
└── README.md               # This file
```

## 🚀 Quick Start

### Prerequisites

- Node.js (v20 or higher)
- Python 3.11+
- npm

### Installation

1. **Clone the repository**
   ```bash
   git clone https://github.com/yourusername/DocuMancer.git
   cd DocuMancer
   ```

2. **Install Node.js dependencies** (installs Electron, preload tooling, and linting)
   ```bash
   npm install
   ```

3. **Install Python dependencies** (FastAPI service + converter stack)
<<<<<<< HEAD
   - Preferred: create a local virtualenv and install pinned versions from `backend/requirements.lock.txt` via the helper script.
   ```bash
   ./scripts/setup-backend.sh
=======
   ```bash
   pip install -r backend/requirements.txt
>>>>>>> b110d6dd
   ```
   - Fallback (unlocked): `pip install -r backend/requirements.txt`

### Development

1. **Run the app in development** – starts Electron and will spawn the FastAPI backend when conversions are requested:
   ```bash
   npm run dev
   ```

2. **Lint frontend code**
   ```bash
   npm run lint
   ```

3. **Run backend tests**
   ```bash
   npm run test:backend
   ```

### Packaging

Electron Builder is configured via `electron-builder.yml` to bundle both the frontend and backend:

```bash
# produce unpacked directories
npm run pack

# produce installers (.exe, .dmg, .AppImage, .deb)
npm run dist
```

## 📁 Directory Structure

### Frontend (`frontend/`)
- `electron-main.js` - Main Electron process
- `preload.js` - Preload script for security
- `index.html` - Main application window
- `renderer.js` - Renderer process script
- `styles.css` - Application styles

### Backend (`backend/`)
- `server.py` - FastAPI wrapper with health and conversion endpoints
- `converter.py` - Document conversion logic
- `requirements.txt` - Python dependencies
- `__init__.py` - Python package initialization

### Assets (`assets/`)
- `app_icon.icns` - Application icon (macOS)
- `background.jpg` - Main app background (1920x1080 recommended)
- `dmg-background.png` - DMG installer background (540x380 recommended)

## 🛠️ Configuration

### Electron Builder (`electron-builder.yml`)
- Configures build targets for Windows, macOS, and Linux
- Includes backend, frontend, and assets for packaging
- Defines application metadata and categories

### Package Configuration (`package.json`)
- Defines application metadata
- Contains build, packaging, lint, and test scripts
- Manages Node.js dependencies

## 🧪 Testing

```bash
# Run backend tests via npm wrapper
npm run test:backend

# Or directly
pytest -q
```

## 🧱 Backend configuration

The Electron shell launches `backend/server.py` with environment-driven settings:

- `DOCUMANCER_HOST` / `DOCUMANCER_PORT` – override bind address and port
- `DOCUMANCER_LOG_LEVEL` – `DEBUG`, `INFO`, `WARNING`, etc.
- `DOCUMANCER_LOG_DIR` – folder for rotating JSON logs

Each request returns an `x-request-id` header and uses structured logging for correlation.

## 🤝 Contributing

1. Fork the repository
2. Create a feature branch (`git checkout -b feature/amazing-feature`)
3. Commit your changes (`git commit -m 'Add amazing feature'`)
4. Push to the branch (`git push origin feature/amazing-feature`)
5. Open a Pull Request

## 📄 License

This project is licensed under the MIT License - see the [LICENSE](LICENSE) file for details.

## 🐛 Issues

If you encounter any issues, please open an issue on GitHub.
<|MERGE_RESOLUTION|>--- conflicted
+++ resolved
@@ -47,14 +47,8 @@
    ```
 
 3. **Install Python dependencies** (FastAPI service + converter stack)
-<<<<<<< HEAD
-   - Preferred: create a local virtualenv and install pinned versions from `backend/requirements.lock.txt` via the helper script.
-   ```bash
-   ./scripts/setup-backend.sh
-=======
    ```bash
    pip install -r backend/requirements.txt
->>>>>>> b110d6dd
    ```
    - Fallback (unlocked): `pip install -r backend/requirements.txt`
 
